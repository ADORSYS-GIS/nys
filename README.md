--- conflicted
+++ resolved
@@ -1,13 +1,8 @@
 # VS Code Coding Assistant (nys)
 
-<<<<<<< HEAD
 A Visual Studio Coding Assistant that connects to Model Context Protocol (MCP) servers and External data sources to provide maximum output to user's request. It provides an AI Chat panel, executes prompts, lists available tools, and supports both HTTP/WebSocket servers and local stdio binaries.
 it also has special base prompts, debugging, coding and orchestration workflows build in and provide graph database connection to store relationship in codebase to generate documentations to better assist in daily task 
-=======
-A Visual Studio Code extension that connects to Model Context Protocol (MCP) servers. It provides an AI Chat panel, executes prompts, lists available tools, and supports both HTTP/WebSocket servers and local stdio binaries.
-
 <https://github.com/user-attachments/assets/55d831bc-c612-485d-9648-1612c3aa1c6f>
->>>>>>> 235da186
 
 ## Key Features
 
@@ -28,6 +23,17 @@
 ## Requirements
 
 - Visual Studio Code 1.60.0 or newer
+- Access to an MCP server:
+  - Standard HTTP/WebSocket endpoint, or
+  - A local stdio-compatible binary (e.g., github-mcp-server), or
+  - Optional demo Filesystem server (run-mcp-server.sh)
+- Credentials:
+  - API key for your MCP/LLM service, or
+  - GitHub Personal Access Token when using github-mcp-server
+- Optional for semantic tool selection:
+  - Embedding MCP endpoint and Vector MCP endpoint, or
+  - A reachable Milvus instance
+- For building/packaging from source: Node.js and npm
 
 ## Quick Start
 
